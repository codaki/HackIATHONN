--- conflicted
+++ resolved
@@ -8,7 +8,7 @@
 async function request<T>(path: string, init?: RequestInit): Promise<T> {
   const res = await fetch(`${BASE_URL}${path}`, {
     ...init,
-    headers: {
+    headers: { 
       ...(init?.headers || {}),
     },
     credentials: "omit",
@@ -73,58 +73,7 @@
 }
 
 export const api = {
-<<<<<<< HEAD
-  health: () => request<{ ok: boolean; ts: string }>(`/health`),
-  crearLicitacion: (payload: {
-    nombre: string;
-    objeto: string;
-    presupuesto?: number | null;
-    pesos: Pesos;
-    normativa: string[];
-    deadline?: string | null;
-  }) =>
-    request<LicResumen>(`/licitaciones`, {
-      method: "POST",
-      headers: { "Content-Type": "application/json" },
-      body: JSON.stringify(payload),
-    }),
-  listarLicitaciones: () => request<LicResumen[]>(`/licitaciones`),
-  subirDocumentos: (
-    licId: string,
-    files: File[],
-    autoIndex = true,
-    tipo?: "pliego" | "propuesta"
-  ) => {
-    const fd = new FormData();
-    files.forEach((f) => fd.append("files", f, f.name));
-    fd.append("auto_index", String(autoIndex));
-    if (tipo) fd.append("tipo", tipo);
-    return request<{ ok: boolean; saved: string[]; indexed: boolean }>(
-      `/licitaciones/${licId}/documentos`,
-      { method: "POST", body: fd }
-    );
-  },
-  analizar: (licId: string) =>
-    request(`/licitaciones/${licId}/analizar`, { method: "POST" }),
-  comparativo: (licId: string) =>
-    request<ComparativoResp>(`/licitaciones/${licId}/comparativo`),
-  resumen: (licId: string) =>
-    request<{ progreso: number; rojas: number; amarillas: number }>(
-      `/licitaciones/${licId}/resumen`
-    ),
-  hallazgos: (licId: string) =>
-    request<{ items: Hallazgo[] }>(`/licitaciones/${licId}/hallazgos`),
-  listarDocumentos: (licId: string) =>
-    request<{ items: { file: string; type: string; size: number }[] }>(
-      `/licitaciones/${licId}/documentos`
-    ),
-  validacionesRuc: (licId: string) =>
-    request<{ items: RucValidationItem[] }>(
-      `/licitaciones/${licId}/validaciones/ruc`
-    ),
-  resumenPdfUrl: (licId: string) =>
-    `${BASE_URL}/licitaciones/${licId}/resumen-ejecutivo.pdf`,
-=======
+
 	health: () => request<{ ok: boolean; ts: string }>(`/health`),
 	crearLicitacion: (payload: {
 		nombre: string;
@@ -162,7 +111,6 @@
     headers: { "Content-Type": "application/json" },
     body: JSON.stringify({ message }),
   }),
->>>>>>> 89bf9718
 };
 
 export default api;